{
  "name": "mcp-sentry-ts",
  "version": "1.0.0",
  "description": "A Model Context Protocol (MCP) server for Sentry",
  "main": "index.ts",
  "bin": {
    "mcp-sentry": "./index.ts"
  },
  "scripts": {
<<<<<<< HEAD
    "build": "tsc",
    "start": "ts-node index.ts",
    "dev": "ts-node index.ts",
=======
    "start": "ts-node index.ts",
>>>>>>> dd9a2193
    "test": "echo \"Error: no test specified\" && exit 1"
  },
  "author": "",
  "license": "ISC",
  "dependencies": {
    "@modelcontextprotocol/sdk": "^1.6.1",
    "@sentry/node": "^9.4.0",
    "@sentry/profiling-node": "^9.4.0",
    "node-fetch": "^2.6.7",
    "zod": "^3.24.2"
  },
  "devDependencies": {
    "@types/node": "^22.13.9",
    "@types/node-fetch": "^2.6.12",
    "ts-node": "^10.9.2",
    "typescript": "^5.8.2"
  }
}<|MERGE_RESOLUTION|>--- conflicted
+++ resolved
@@ -7,13 +7,7 @@
     "mcp-sentry": "./index.ts"
   },
   "scripts": {
-<<<<<<< HEAD
-    "build": "tsc",
     "start": "ts-node index.ts",
-    "dev": "ts-node index.ts",
-=======
-    "start": "ts-node index.ts",
->>>>>>> dd9a2193
     "test": "echo \"Error: no test specified\" && exit 1"
   },
   "author": "",
